--- conflicted
+++ resolved
@@ -40,7 +40,6 @@
     Check input with sklearn standards.
     Also converts X to a numpy array if not already.
     """
-<<<<<<< HEAD
     #TODO check for weird type of input to pass scikit learn tests
     # whithout messing with the original type too much
 
@@ -54,15 +53,6 @@
             return np.array(X, dtype=object)
 
     return X_
-=======
-    X = np.asarray(X)
-    if X.ndim != 2:
-        raise ValueError(
-            'Expected 2D array. Reshape your data either using'
-            'array.reshape(-1, 1) if your data has a single feature or'
-            'array.reshape(1, -1) if it contains a single sample.'
-        )
-    return X
 
 
 class Version:
@@ -140,5 +130,4 @@
 
     def __ge__(self, other: Union["Version", str]):
         other = self._cast_to_version(other)
-        return (self.major, self.minor) >= (other.major, other.minor)
->>>>>>> 5f75750d
+        return (self.major, self.minor) >= (other.major, other.minor)